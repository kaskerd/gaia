--- conflicted
+++ resolved
@@ -12,19 +12,12 @@
 const auth = require('../lib/server/authentication.js')
 const config = require('../lib/server/config.js')
 
-<<<<<<< HEAD
 const makeHttpServer = require('../lib/server/http.js').makeHttpServer
 const AzDriver = require('../lib/server/drivers/AzDriver.js')
 const S3Driver = require('../lib/server/drivers/S3Driver.js')
 const DiskDriver = require('../lib/server/drivers/diskDriver.js')
 const GcDriver = require('../lib/server/drivers/GcDriver.js')
 const AcDriver = require('../lib/server/drivers/AcDriver.js')
-=======
-const { ProofChecker } = require('../lib/server/ProofChecker.js')
-const { HubServer } = require('../lib/server/server.js')
-const { makeHttpServer } = require('../lib/server/http.js')
-const { TokenSigner } = require('jsontokens')
->>>>>>> dba98188
 
 const errors = require('../lib/server/errors')
 
@@ -411,27 +404,8 @@
   }
   let mockTest = true
 
-<<<<<<< HEAD
   test('gcDriver', (t) => {
     t.plan(3)
-=======
-  if (gcConfigPath) {
-    const config = JSON.parse(fs.readFileSync(gcConfigPath))
-    mockTest = false
-  }
-
-  let GcDriver, dataMap
-  const GcDriverImport = '../lib/server/drivers/GcDriver'
-  if (mockTest) {
-    mockedObj = makeMockedGcDriver()
-    dataMap = mockedObj.dataMap
-    GcDriver = mockedObj.driver
-  } else {
-    GcDriver = require(GcDriverImport)
-  }
-
-  test('Google Cloud Driver', (t) => {
->>>>>>> dba98188
     const driver = new GcDriver(config)
     const prefix = driver.getReadURLPrefix()
     const s = new Readable()
