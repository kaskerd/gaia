/* @flow */

import express from 'express'
import expressWinston from 'express-winston'
import logger from 'winston'
import cors from 'cors'

import { ProofChecker } from './ProofChecker'
import { getChallengeText, LATEST_AUTH_VERSION } from './authentication'
import { HubServer } from './server'

function writeResponse(res: express.response, data: Object, statusCode: number) {
  res.writeHead(statusCode, {'Content-Type' : 'application/json'})
  res.write(JSON.stringify(data))
  res.end()
}

export function makeHttpServer(config: Object) {
  const app = express()

  // Handle driver configuration
  let driver
  if (config.driver === 'aws') {
    const S3Driver = require('./drivers/S3Driver')
    driver = new S3Driver(config)
  } else if (config.driver === 'azure') {
    const AzDriver = require('./drivers/AzDriver')
    driver = new AzDriver(config)
  } else if (config.driver === 'disk') {
    const DiskDriver = require('./drivers/diskDriver')
    driver = new DiskDriver(config)
  } else if (config.driver === 'google-cloud') {
    const GcDriver = require('./drivers/GcDriver')
    driver = new GcDriver(config)
<<<<<<< HEAD
  } else if (config.driver === 'google-cloud') {
    const AcDriver = require('./drivers/AcDriver')
    driver = new AcDriver(config)
=======
  } else if (config.driverClass) {
    driver = new config.driverClass(config)
>>>>>>> dba98188
  } else {
    logger.error('Failed to load driver. Check driver configuration.')
    throw new Error('Failed to load driver')
  }

  const proofChecker = new ProofChecker(config.proofsConfig)
  const server = new HubServer(driver, proofChecker, config)

  app.config = config
  app.driver = driver

  // Instantiate server logging with Winston
  app.use(expressWinston.logger({
    transports: logger.loggers.default.transports }))

  app.use(cors())

  // sadly, express doesn't like to capture slashes.
  //  but that's okay! regexes solve that problem
  app.post(/^\/store\/([a-zA-Z0-9]+)\/(.+)/, (req: express.request,
                                              res: express.response) => {
    let filename = req.params[1]
    if (filename.endsWith('/')){
      filename = filename.substring(0, filename.length - 1)
    }
    const address = req.params[0]

    server.handleRequest(address, filename, req.headers, req)
      .then((publicURL) => {
        writeResponse(res, { publicURL }, 202)
      })
      .catch((err) => {
        logger.error(err)
        if (err.name === 'ValidationError') {
          writeResponse(res, { message: err.message }, 401)
        } else if (err.name === 'BadPathError') {
          writeResponse(res, { message: err.message }, 403)
        } else if (err.name === 'NotEnoughProofError') {
          writeResponse(res, { message: err.message }, 402)
        } else {
          writeResponse(res, { message: 'Server Error' }, 500)
        }
      })
  })

  app.get('/hub_info/', (req: express.request,
                         res: express.response) => {
    const challengeText = getChallengeText(server.serverName)
    if (challengeText.length < 10) {
      return writeResponse(res, { message: 'Server challenge text misconfigured' }, 500)
    }
    const readURLPrefix = server.getReadURLPrefix()
    writeResponse(res, { 'challenge_text': challengeText,
                         'latest_auth_version': LATEST_AUTH_VERSION,
                         'read_url_prefix': readURLPrefix }, 200)
  })

  // Instantiate express application
  return app
}<|MERGE_RESOLUTION|>--- conflicted
+++ resolved
@@ -32,14 +32,9 @@
   } else if (config.driver === 'google-cloud') {
     const GcDriver = require('./drivers/GcDriver')
     driver = new GcDriver(config)
-<<<<<<< HEAD
   } else if (config.driver === 'google-cloud') {
     const AcDriver = require('./drivers/AcDriver')
     driver = new AcDriver(config)
-=======
-  } else if (config.driverClass) {
-    driver = new config.driverClass(config)
->>>>>>> dba98188
   } else {
     logger.error('Failed to load driver. Check driver configuration.')
     throw new Error('Failed to load driver')
