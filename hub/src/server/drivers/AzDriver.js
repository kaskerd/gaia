/* @flow */

import azure from 'azure-storage'
import logger from 'winston'
import { BadPathError } from '../errors'

import type { DriverModel } from '../driverModel'
import type { Readable } from 'stream'

type AZ_CONFIG_TYPE = { azCredentials: { accountName: string,
                                         accountKey: string },
                        bucket: string,
<<<<<<< HEAD
                        readURL?: string,
                        cacheControl?: string,
                        maximumListAttempts?: number }
=======
                        cacheControl?: string }
>>>>>>> 98f35362

// The AzDriver utilized the azure nodejs sdk to write files to azure blob storage
class AzDriver implements DriverModel {
  blobService: azure.BlobService
  accountName: string
  bucket: string
  readURL: ?string
  cacheControl: ?string

  constructor (config: AZ_CONFIG_TYPE) {
    this.blobService = azure.createBlobService(config.azCredentials.accountName,config.azCredentials.accountKey)
    this.bucket = config.bucket
    this.accountName = config.azCredentials.accountName
    this.readURL = config.readURL
    this.cacheControl = config.cacheControl
    this.maximumListAttempts = config.maximumListAttempts || 5

    // Check for container(bucket), create it if does not exist
    // Set permissions to 'blob' to allow public reads
    this.blobService.createContainerIfNotExists(
      config.bucket, { publicAccessLevel: 'blob' },
      (error) => {
        if (error) {
          logger.error(`failed to initialize azure container: ${error}`)
          throw error
        }
        logger.info('container initialized.')
      })
  }

  static isPathValid (path: string) {
    // for now, only disallow double dots.
    return (path.indexOf('..') === -1)
  }

  getReadURLPrefix () {
    return `https://${this.accountName}.blob.core.windows.net/${this.bucket}/`
  }

  innerListBlob(reducer, prior) {
    if (prior.attempts >= this.maximumListAttempts) {
      return Promise.reject(new Error('Too many files returned.'))
    }
    if (prior.attempts === 0 || prior.continuationToken != null) {
      return new Promise((resolve, reject) => {
        this.blobService.listBlobsSegmentedWithPrefix(
          this.bucket, prior.prefix, prior.continuationToken, null, (err, results) => {
            if (err) {
              return reject(err)
            }
            const aggregate = results.entries.reduce(reducer, prior.aggregate)
            return resolve({ attempts: prior.attempts + 1,
                             prefix: prior.prefix,
                             aggregate,
                             continuationToken: results.continuationToken })
          })
      })
        .then(current => this.innerListBlob(reducer, current))
    } else {
      return Promise.resolve(prior.aggregate)
    }
  }

  listFiles(prefix: string) {
    return this.innerListBlob((agg, entry) => {
      agg.push(entry.name.slice(prefix.length + 1))
      return agg
    }, { attempts: 0, prefix, aggregate: [], continuationToken: null })
  }

  performWrite(args: { path: string,
                       storageTopLevel: string,
                       stream: Readable,
                       contentLength: number,
                       contentType: string }) : Promise<string> {
    // cancel write and return 402 if path is invalid
    if (! AzDriver.isPathValid(args.path)) {
      return Promise.reject(new BadPathError('Invalid Path'))
    }

    // Prepend ${address}/ to filename
    const azBlob = `${args.storageTopLevel}/${args.path}`
    const azOpts = {}
    azOpts.contentSettings = {}

    if (this.cacheControl) {
      azOpts.contentSettings.cacheControl = this.cacheControl
    }

    azOpts.contentSettings.contentType = args.contentType

    return new Promise((resolve, reject) => {
      this.blobService.createBlockBlobFromStream(
        this.bucket, azBlob, args.stream, args.contentLength, azOpts,
        (error) => {
          // log error, reject promise.
          if (error) {
            logger.error(`failed to store ${azBlob} in container ${this.bucket}: ${error}`)
            return reject(new Error('Azure storage failure: failed failed to store' +
                                    ` ${azBlob} in container ${this.bucket}: ${error}`))
          }

          // Return success and url to user
          const readURL = this.getReadURLPrefix()
          const publicURL = `${readURL}${azBlob}`
          logger.debug(`Storing ${azBlob} in container ${this.bucket}, URL: ${publicURL}`)
          resolve(publicURL)
        })
    })
  }
}

module.exports = AzDriver<|MERGE_RESOLUTION|>--- conflicted
+++ resolved
@@ -10,13 +10,9 @@
 type AZ_CONFIG_TYPE = { azCredentials: { accountName: string,
                                          accountKey: string },
                         bucket: string,
-<<<<<<< HEAD
                         readURL?: string,
                         cacheControl?: string,
                         maximumListAttempts?: number }
-=======
-                        cacheControl?: string }
->>>>>>> 98f35362
 
 // The AzDriver utilized the azure nodejs sdk to write files to azure blob storage
 class AzDriver implements DriverModel {
